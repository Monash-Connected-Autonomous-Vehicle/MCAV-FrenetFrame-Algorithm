# MCAV-FrenetFrame-Algorithm
![Banner](assets/banner.png)
## Welcome to the **MCAV Frenet Algorithm Project**!


This repository contains the **MCAV implementation of the Frenet Frame Local Planner** in Python.

<table>
  <tr>
    <td>
      <ul>
        <li>Repository builds on top of the Python robotics implementation of Frenet Framem, by adding additional features such as: Lead Vehicle Following, Vehicle Stopping and Vehicle Overtaking. </li>
        <li><strong>Template Code:</strong> <a href="https://github.com/AtsushiSakai/PythonRobotics">Python Robotics by Atsushi Sakai</a></li>
        <li><strong>Map:</strong> <a href="https://github.com/michigan-traffic-lab/Mcity-AV-Challenge">Mcity AV Challenge</a></li>
        <li><strong>Main Contributor:</strong> MCAV ITS Software Team 2024 
          (<a href="https://github.com/neyuh145">@Huy Nguyen</a>, Tom Playsted, Daniel Cornelius, 
          <a href="https://github.com/treeizard">@Yide Tao</a>) and others</li>
      </ul>
    </td>
    <td>
      <img src="assets/logo.png" alt="MCAV Logo" width="200"/>
    </td>
  </tr>
</table>

## System Requirements + Environment Preparation
**Code Tested for:** 
- **OS**:Windows 10+, Linux (Ubuntu 22.04)
- **Python Version**: 3.11
- **Package Management Environment**: pip or Conda

**Before Running the code, install required packages by:**
```
pip install -r requirement.txt
```

## Baisc Class Usage
<b> 1. Define Vehicles and Planner </b>
```
vehicle_drive = VehicleController(1.2, 5, 0, 0, np.pi/4)
Planner = FrenetPathPlanner(vehicle_drive)
Planner.set_initial_variables(
        c_speed,
        c_accel,
        c_d,
        c_d_d,
        c_d_dd,
        s0)
```

<b> 2. Define Obstacles </b>
```
obstacle1 = VehicleController(1.2, 5, wx_r[700], wy_r[700], np.pi/2)
obstacle2 = VehicleController(1.2, 5, 50, 10, np.pi/4)
```

<b> 3. Additional Planning Features </b>
```
path = Planner.plan(csp, # Reference Path
     ob, # Obsticle List
     lead_exist=lead_vehicle_exist, # Lead Vehicle Exist
     lead_d=diff_vehicles, # Distance Between Lead Vehicle and the Current Vehicle
     lead_v=lead_v, # Lead Vehicle Velocity
     stop_exist = False, # Stop Sign/ Red Traffic light Exit
     stop_d = 0 ) # How Far Before Stopping
```

## Planner Demo

### 1. Emergency Stopping

<div align="center">
    <img src="assets/demo1.gif" width="600" alt="Emergency Stopping">
</div>

<<<<<<< HEAD
### 2. Overtaking Stationary Obstacle
=======
### 2. Overtaking Stationary Obsticle
>>>>>>> 08da484b

<div align="center">
    <img src="assets/demo2.gif" width="600" alt="Overtaking Stationary Obstacle">
</div>

<<<<<<< HEAD
### 3. Following and Overtaking Slow Obstacle
=======
### 3. Following and Overtaking Slow Obsticle
>>>>>>> 08da484b

<div align="center">
    <img src="assets/demo3.gif" width="600" alt="Following and Overtaking Slow Obstacle">
</div>

## Project Status
- [x] Frenet Planner Implementation
- [x] Emergency Stopping and Vehicle Following 
- [x] Basic Obsticle Avoidance 
- [ ] Active Obsticle Avoidance
- [ ] Understanding of Lanes<|MERGE_RESOLUTION|>--- conflicted
+++ resolved
@@ -73,21 +73,13 @@
     <img src="assets/demo1.gif" width="600" alt="Emergency Stopping">
 </div>
 
-<<<<<<< HEAD
 ### 2. Overtaking Stationary Obstacle
-=======
-### 2. Overtaking Stationary Obsticle
->>>>>>> 08da484b
 
 <div align="center">
     <img src="assets/demo2.gif" width="600" alt="Overtaking Stationary Obstacle">
 </div>
 
-<<<<<<< HEAD
 ### 3. Following and Overtaking Slow Obstacle
-=======
-### 3. Following and Overtaking Slow Obsticle
->>>>>>> 08da484b
 
 <div align="center">
     <img src="assets/demo3.gif" width="600" alt="Following and Overtaking Slow Obstacle">
